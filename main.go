--- conflicted
+++ resolved
@@ -28,7 +28,6 @@
 	// CommitSHA as provided by goreleaser.
 	CommitSHA = ""
 
-<<<<<<< HEAD
 	readmeNames    = []string{"README.md", "README", "Readme.md", "Readme", "readme.md", "readme"}
 	readmeBranches = []string{"main", "master"}
 	configFile     string
@@ -36,17 +35,7 @@
 	style          string
 	width          uint
 	showAllFiles   bool
-	localOnly      bool
 	mouse          bool
-=======
-	readmeNames  = []string{"README.md", "README"}
-	configFile   string
-	pager        bool
-	style        string
-	width        uint
-	showAllFiles bool
-	mouse        bool
->>>>>>> f3d0cb89
 
 	rootCmd = &cobra.Command{
 		Use:   "glow [SOURCE|DIR]",
