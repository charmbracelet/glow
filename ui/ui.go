--- conflicted
+++ resolved
@@ -330,10 +330,7 @@
 			return errMsg{err}
 		}
 
-<<<<<<< HEAD
-		if debug {
-			log.Println("local directory is:", cwd)
-		}
+		log.Debug("local directory is", "cwd", cwd)
 
 		// Switch between FindFiles and FindAllFiles to bypass .gitignore rules
 		var ch chan gitcha.SearchResult
@@ -341,12 +338,6 @@
 			ch, err = gitcha.FindAllFilesExcept(cwd, markdownExtensions, nil)
 		} else {
 			ch, err = gitcha.FindFilesExcept(cwd, markdownExtensions, ignorePatterns(m))
-=======
-		log.Debug("local directory is", "cwd", cwd)
-		var ignore []string
-		if !m.cfg.ShowAllFiles {
-			ignore = ignorePatterns(m)
->>>>>>> 8e513965
 		}
 
 		if err != nil {
