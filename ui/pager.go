--- conflicted
+++ resolved
@@ -566,12 +566,9 @@
 	col1 := []string{
 		"g/home  go to top",
 		"G/end   go to bottom",
-<<<<<<< HEAD
 		"r	refresh file content",
 		"",
-=======
 		"e       edit this document",
->>>>>>> dd1593b1
 		memoOrStash,
 		"esc     back to files",
 		"q       quit",
