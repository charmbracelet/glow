--- conflicted
+++ resolved
@@ -165,18 +165,8 @@
 
 	// validate the glamour style
 	style = viper.GetString("style")
-<<<<<<< HEAD
 	if err := validateStyle(style); err != nil {
 		return err
-=======
-	if style != styles.AutoStyle && styles.DefaultStyles[style] == nil {
-		style = utils.ExpandPath(style)
-		if _, err := os.Stat(style); errors.Is(err, fs.ErrNotExist) {
-			return fmt.Errorf("Specified style does not exist: %s", style)
-		} else if err != nil {
-			return err
-		}
->>>>>>> ae57cced
 	}
 
 	isTerminal := term.IsTerminal(int(os.Stdout.Fd()))
@@ -333,7 +323,6 @@
 		return fmt.Errorf("error parsing config: %v", err)
 	}
 
-<<<<<<< HEAD
 	// Log to file, if set
 	if cfg.Logfile != "" {
 		f, err := tea.LogToFile(cfg.Logfile, "glow")
@@ -348,8 +337,6 @@
 		cfg.GlamourStyle = style
 	}
 
-=======
->>>>>>> ae57cced
 	cfg.WorkingDirectory = workingDirectory
 
 	cfg.ShowAllFiles = showAllFiles
