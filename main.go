--- conflicted
+++ resolved
@@ -369,13 +369,8 @@
 	// "Glow Classic" cli arguments
 	rootCmd.PersistentFlags().StringVar(&configFile, "config", "", fmt.Sprintf("config file (default %s)", viper.GetViper().ConfigFileUsed()))
 	rootCmd.Flags().BoolVarP(&pager, "pager", "p", false, "display with pager")
-<<<<<<< HEAD
-	rootCmd.Flags().StringVarP(&style, "style", "s", "auto", "style name or JSON path")
+	rootCmd.Flags().StringVarP(&style, "style", "s", glamour.AutoStyle, "style name or JSON path")
 	rootCmd.Flags().UintVarP(&width, "width", "w", 0, "word-wrap at width (set to 0 to disable)")
-=======
-	rootCmd.Flags().StringVarP(&style, "style", "s", glamour.AutoStyle, "style name or JSON path")
-	rootCmd.Flags().UintVarP(&width, "width", "w", 0, "word-wrap at width")
->>>>>>> 2d5bd3b7
 	rootCmd.Flags().BoolVarP(&showAllFiles, "all", "a", false, "show system files and directories (TUI-mode only)")
 	rootCmd.Flags().BoolVarP(&showLineNumbers, "line-numbers", "l", false, "show line numbers (TUI-mode only)")
 	rootCmd.Flags().BoolVarP(&preserveNewLines, "preserve-new-lines", "n", false, "preserve newlines in the output")
